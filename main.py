--- conflicted
+++ resolved
@@ -35,11 +35,7 @@
 from JSONReaderWriter import load_json
 
 # GPT-Telegramus version
-<<<<<<< HEAD
-__version__ = "4.1.3"
-=======
 __version__ = "4.1.4"
->>>>>>> 5cc57c01
 
 # Logging level
 LOGGING_LEVEL = logging.INFO
